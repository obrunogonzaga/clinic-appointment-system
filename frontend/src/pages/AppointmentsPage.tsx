import {
    CheckCircleIcon,
    DocumentArrowUpIcon,
    XCircleIcon,
} from '@heroicons/react/24/outline';
import { useQuery, useQueryClient } from '@tanstack/react-query';
import React, { useState, useEffect } from 'react';
import { AppointmentFilters } from '../components/AppointmentFilters';
import { AppointmentTable } from '../components/AppointmentTable';
import { AppointmentCardList } from '../components/AppointmentCardList';
import { ViewModeToggle, type ViewMode } from '../components/ViewModeToggle';
import { FileUpload } from '../components/FileUpload';
<<<<<<< HEAD
import { useResponsiveLayout } from '../hooks/useResponsiveLayout';
import { appointmentAPI, driverAPI } from '../services/api';
=======
import { appointmentAPI, collectorAPI, driverAPI } from '../services/api';
>>>>>>> e298e31f
import type { AppointmentFilter, ExcelUploadResponse } from '../types/appointment';

export const AppointmentsPage: React.FC = () => {
  const queryClient = useQueryClient();
  const { isMobile } = useResponsiveLayout();
  
  const [filters, setFilters] = useState<AppointmentFilter>({
    page: 1,
    page_size: 50
  });
  const [uploadResult, setUploadResult] = useState<ExcelUploadResponse | null>(null);
  const [uploadError, setUploadError] = useState<string | null>(null);
  const [viewMode, setViewMode] = useState<ViewMode>('table');

  // Auto-switch to cards view on mobile devices
  useEffect(() => {
    if (isMobile && viewMode === 'table') {
      setViewMode('cards');
    }
  }, [isMobile, viewMode]);

  // Fetch appointments
  const { 
    data: appointmentsData, 
    isLoading: isLoadingAppointments
  } = useQuery({
    queryKey: ['appointments', filters],
    queryFn: () => appointmentAPI.getAppointments(filters),
    refetchOnWindowFocus: false,
  });

  // Fetch filter options
  const { 
    data: filterOptions, 
    isLoading: isLoadingFilters 
  } = useQuery({
    queryKey: ['filterOptions'],
    queryFn: () => appointmentAPI.getFilterOptions(),
    refetchOnWindowFocus: false,
  });

  // Fetch active drivers
  const { data: driversData } = useQuery({
    queryKey: ['activeDrivers'],
    queryFn: () => driverAPI.getActiveDrivers(),
    refetchOnWindowFocus: false,
  });

  // Fetch active collectors
  const { data: collectorsData } = useQuery({
    queryKey: ['activeCollectors'],
    queryFn: () => collectorAPI.getActiveCollectors(),
    refetchOnWindowFocus: false,
  });

  const handleUploadSuccess = (result: ExcelUploadResponse) => {
    setUploadResult(result);
    setUploadError(null);
    
    // Refresh data after successful upload
    queryClient.invalidateQueries({ queryKey: ['appointments'] });
    queryClient.invalidateQueries({ queryKey: ['filterOptions'] });
    queryClient.invalidateQueries({ queryKey: ['dashboardStats'] });
    
    // Auto-hide success message after 5 seconds
    setTimeout(() => {
      setUploadResult(null);
    }, 5000);
  };

  const handleUploadError = (error: string) => {
    setUploadError(error);
    setUploadResult(null);
    
    // Auto-hide error message after 5 seconds
    setTimeout(() => {
      setUploadError(null);
    }, 5000);
  };

  const handleStatusChange = async (id: string, status: string) => {
    try {
      await appointmentAPI.updateAppointmentStatus(id, status);
      queryClient.invalidateQueries({ queryKey: ['appointments'] });
      queryClient.invalidateQueries({ queryKey: ['dashboardStats'] });
    } catch (error) {
      console.error('Error updating appointment status:', error);
    }
  };

  const handleDelete = async (id: string) => {
    if (!window.confirm('Tem certeza que deseja excluir este agendamento?')) {
      return;
    }

    try {
      await appointmentAPI.deleteAppointment(id);
      queryClient.invalidateQueries({ queryKey: ['appointments'] });
      queryClient.invalidateQueries({ queryKey: ['dashboardStats'] });
    } catch (error) {
      console.error('Error deleting appointment:', error);
    }
  };

  const handlePageChange = (newPage: number) => {
    setFilters(prev => ({
      ...prev,
      page: newPage
    }));
  };

  const handleDriverChange = async (appointmentId: string, driverId: string) => {
    try {
      await appointmentAPI.updateAppointmentDriver(appointmentId, driverId);
      queryClient.invalidateQueries({ queryKey: ['appointments'] });
    } catch (error) {
      console.error('Error updating appointment driver:', error);
    }
  };

  const handleCollectorChange = async (appointmentId: string, collectorId: string) => {
    try {
      await appointmentAPI.updateAppointmentCollector(appointmentId, collectorId);
      queryClient.invalidateQueries({ queryKey: ['appointments'] });
    } catch (error) {
      console.error('Error updating appointment collector:', error);
    }
  };

  return (
    <div className="space-y-6">
      {/* Header */}
      <div className="flex flex-col sm:flex-row sm:items-center sm:justify-between">
        <div>
          <h1 className="text-3xl font-bold text-gray-900">
            Gerenciamento de Agendamentos
          </h1>
          <p className="text-gray-600 mt-2">
            Faça upload de arquivos Excel e gerencie agendamentos
          </p>
        </div>
        
        <div className="mt-4 sm:mt-0">
          <ViewModeToggle 
            viewMode={viewMode} 
            onViewChange={setViewMode}
          />
        </div>
      </div>

      {/* Upload Section */}
      <div className="bg-white p-6 rounded-lg shadow-sm border border-gray-200">
        <div className="flex items-center space-x-2 mb-6">
          <DocumentArrowUpIcon className="w-6 h-6 text-gray-400" />
          <h2 className="text-xl font-semibold text-gray-900">Upload de Arquivo</h2>
        </div>
        
        <FileUpload
          onUploadSuccess={handleUploadSuccess}
          onUploadError={handleUploadError}
        />

        {/* Upload Result Messages */}
        {uploadResult && (
          <div className="mt-6 p-4 bg-green-50 border border-green-200 rounded-lg">
            <div className="flex items-center">
              <CheckCircleIcon className="w-5 h-5 text-green-600 mr-2" />
              <div>
                <p className="font-medium text-green-800">{uploadResult.message}</p>
                <div className="text-sm text-green-600 mt-1">
                  <span>Total: {uploadResult.total_rows} | </span>
                  <span>Válidos: {uploadResult.valid_rows} | </span>
                  <span>Inválidos: {uploadResult.invalid_rows} | </span>
                  <span>Importados: {uploadResult.imported_appointments}</span>
                  {uploadResult.processing_time && (
                    <span> | Tempo: {uploadResult.processing_time.toFixed(1)}s</span>
                  )}
                </div>
                {uploadResult.errors.length > 0 && (
                  <div className="mt-2">
                    <p className="text-sm font-medium text-red-800">Erros encontrados:</p>
                    <ul className="text-sm text-red-600 mt-1 ml-4">
                      {uploadResult.errors.slice(0, 5).map((error, index) => (
                        <li key={`error-${index}-${error.slice(0, 10)}`}>• {error}</li>
                      ))}
                      {uploadResult.errors.length > 5 && (
                        <li>• ... e mais {uploadResult.errors.length - 5} erros</li>
                      )}
                    </ul>
                  </div>
                )}
              </div>
            </div>
          </div>
        )}

        {uploadError && (
          <div className="mt-6 p-4 bg-red-50 border border-red-200 rounded-lg">
            <div className="flex items-center">
              <XCircleIcon className="w-5 h-5 text-red-600 mr-2" />
              <p className="font-medium text-red-800">{uploadError}</p>
            </div>
          </div>
        )}
      </div>

      {/* Filters */}
      <AppointmentFilters
        filters={filters}
        onFiltersChange={setFilters}
        units={filterOptions?.units || []}
        brands={filterOptions?.brands || []}
        statuses={filterOptions?.statuses || []}
        isLoading={isLoadingFilters}
      />

      {/* Appointments Display */}
      <div className="bg-white rounded-lg shadow-sm border border-gray-200">
        <div className="p-6">
          <div className="flex items-center justify-between mb-6">
            <h2 className="text-xl font-semibold text-gray-900">
              Agendamentos
              {viewMode === 'cards' && (
                <span className="ml-2 text-sm font-normal text-gray-500">
                  (Visualização Cards)
                </span>
              )}
              {viewMode === 'calendar' && (
                <span className="ml-2 text-sm font-normal text-gray-500">
                  (Visualização Calendário)
                </span>
              )}
            </h2>
            
            {appointmentsData?.pagination && (
              <div className="text-sm text-gray-500">
                Mostrando {appointmentsData.appointments.length} de {appointmentsData.pagination.total_items} agendamentos
              </div>
            )}
          </div>

<<<<<<< HEAD
          {/* Render content based on view mode */}
          {viewMode === 'cards' && (
            <AppointmentCardList
              appointments={appointmentsData?.appointments || []}
              drivers={driversData?.drivers || []}
              isLoading={isLoadingAppointments}
              onStatusChange={handleStatusChange}
              onDriverChange={handleDriverChange}
              onDelete={handleDelete}
            />
          )}

          {viewMode === 'calendar' && (
            <div className="text-center py-12">
              <div className="text-gray-500 text-lg mb-2">
                📅 Visualização em Calendário
              </div>
              <div className="text-gray-400 text-sm">
                Em desenvolvimento - será implementado na Fase 2
              </div>
            </div>
          )}

          {viewMode === 'table' && (
            <div className="overflow-x-auto">
              <AppointmentTable
                appointments={appointmentsData?.appointments || []}
                drivers={driversData?.drivers || []}
                isLoading={isLoadingAppointments}
                onStatusChange={handleStatusChange}
                onDelete={handleDelete}
                onDriverChange={handleDriverChange}
              />
            </div>
          )}
=======
          <AppointmentTable
            appointments={appointmentsData?.appointments || []}
            drivers={driversData?.drivers || []}
            collectors={collectorsData?.collectors || []}
            isLoading={isLoadingAppointments}
            onStatusChange={handleStatusChange}
            onDelete={handleDelete}
            onDriverChange={handleDriverChange}
            onCollectorChange={handleCollectorChange}
          />
>>>>>>> e298e31f

          {/* Pagination */}
          {appointmentsData?.pagination && appointmentsData.pagination.total_pages > 1 && (
            <div className="flex items-center justify-between mt-6">
              <div className="text-sm text-gray-500">
                Página {appointmentsData.pagination.page} de {appointmentsData.pagination.total_pages}
              </div>
              
              <div className="flex space-x-2">
                <button
                  onClick={() => handlePageChange(appointmentsData.pagination.page - 1)}
                  disabled={!appointmentsData.pagination.has_previous}
                  className="px-3 py-2 text-sm font-medium text-gray-700 bg-white border border-gray-300 rounded-md hover:bg-gray-50 disabled:opacity-50 disabled:cursor-not-allowed"
                >
                  Anterior
                </button>
                
                <button
                  onClick={() => handlePageChange(appointmentsData.pagination.page + 1)}
                  disabled={!appointmentsData.pagination.has_next}
                  className="px-3 py-2 text-sm font-medium text-gray-700 bg-white border border-gray-300 rounded-md hover:bg-gray-50 disabled:opacity-50 disabled:cursor-not-allowed"
                >
                  Próximo
                </button>
              </div>
            </div>
          )}
        </div>
      </div>
    </div>
  );
};<|MERGE_RESOLUTION|>--- conflicted
+++ resolved
@@ -10,12 +10,8 @@
 import { AppointmentCardList } from '../components/AppointmentCardList';
 import { ViewModeToggle, type ViewMode } from '../components/ViewModeToggle';
 import { FileUpload } from '../components/FileUpload';
-<<<<<<< HEAD
 import { useResponsiveLayout } from '../hooks/useResponsiveLayout';
-import { appointmentAPI, driverAPI } from '../services/api';
-=======
 import { appointmentAPI, collectorAPI, driverAPI } from '../services/api';
->>>>>>> e298e31f
 import type { AppointmentFilter, ExcelUploadResponse } from '../types/appointment';
 
 export const AppointmentsPage: React.FC = () => {
@@ -257,15 +253,16 @@
             )}
           </div>
 
-<<<<<<< HEAD
           {/* Render content based on view mode */}
           {viewMode === 'cards' && (
             <AppointmentCardList
               appointments={appointmentsData?.appointments || []}
               drivers={driversData?.drivers || []}
+              collectors={collectorsData?.collectors || []}
               isLoading={isLoadingAppointments}
               onStatusChange={handleStatusChange}
               onDriverChange={handleDriverChange}
+              onCollectorChange={handleCollectorChange}
               onDelete={handleDelete}
             />
           )}
@@ -286,25 +283,15 @@
               <AppointmentTable
                 appointments={appointmentsData?.appointments || []}
                 drivers={driversData?.drivers || []}
+                collectors={collectorsData?.collectors || []}
                 isLoading={isLoadingAppointments}
                 onStatusChange={handleStatusChange}
                 onDelete={handleDelete}
                 onDriverChange={handleDriverChange}
+                onCollectorChange={handleCollectorChange}
               />
             </div>
           )}
-=======
-          <AppointmentTable
-            appointments={appointmentsData?.appointments || []}
-            drivers={driversData?.drivers || []}
-            collectors={collectorsData?.collectors || []}
-            isLoading={isLoadingAppointments}
-            onStatusChange={handleStatusChange}
-            onDelete={handleDelete}
-            onDriverChange={handleDriverChange}
-            onCollectorChange={handleCollectorChange}
-          />
->>>>>>> e298e31f
 
           {/* Pagination */}
           {appointmentsData?.pagination && appointmentsData.pagination.total_pages > 1 && (
